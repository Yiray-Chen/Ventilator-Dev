--- conflicted
+++ resolved
@@ -548,10 +548,6 @@
     def heartbeat(self):
         '''only used for fiddling'''
         return self._loop_counter
-<<<<<<< HEAD
-=======
-
->>>>>>> 166d7bc5
 
 
 class ControlModuleDevice(ControlModuleBase):
