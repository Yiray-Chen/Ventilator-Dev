--- conflicted
+++ resolved
@@ -2,13 +2,9 @@
 import threading
 from typing import List, Dict
 
-<<<<<<< HEAD
 import vent
-from vent.common.message import SensorValues, ControlSetting, Alarm, ControlSettingName, IPCMessageCommand
-=======
 from vent.common.message import SensorValues, ControlSetting, Alarm, ValueName, IPCMessageCommand
 from vent.common.message import SensorValueNew
->>>>>>> efdc9d62
 from vent.controller.control_module import get_control_module
 from vent.coordinator.ipc import IPC
 from vent.coordinator.process_manager import ProcessManager
@@ -17,25 +13,16 @@
 class CoordinatorBase:
     def __init__(self, sim_mode=False):
         # get_ui_control_module handles single_process flag
-<<<<<<< HEAD
         # TODO: SHARED_ is a better prefix than COPY_, as not all fields are copy
-        self.control_module = vent.controller.control_module.get_control_module(sim_mode)
+        self.control_module = get_control_module(sim_mode)
         self.COPY_sensor_values = None
+        self.COPY_alarms = None
         self.COPY_active_alarms = {}
         self.COPY_logged_alarms = []
         self.COPY_control_settings = {}
         self.COPY_tentative_control_settings = {}
         self.COPY_last_message_timestamp = None
-=======
-        self.control_module = get_control_module(sim_mode)
-        self.sensor_values = None
-        self.alarms = None
-        self.control_settings = {}
-        self.tentative_control_settings = {}
-        self.last_message_timestamp = None
         
->>>>>>> efdc9d62
-
     def get_sensors(self) -> Dict[ValueName, SensorValueNew]:
         # returns SensorValues struct
         pass
